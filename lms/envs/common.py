--- conflicted
+++ resolved
@@ -103,11 +103,8 @@
     # analytics experiments
     'ENABLE_INSTRUCTOR_ANALYTICS': False,
 
-<<<<<<< HEAD
     'ENABLE_INSTRUCTOR_EMAIL': False,
 
-=======
->>>>>>> 7bf73422
     # enable analytics server.
     # WARNING: THIS SHOULD ALWAYS BE SET TO FALSE UNDER NORMAL
     # LMS OPERATION. See analytics.py for details about what
