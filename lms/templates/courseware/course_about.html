<%! from django.utils.translation import ugettext as _ %>
<%!
  from django.core.urlresolvers import reverse
  from courseware.courses import course_image_url, get_course_about_section
  from courseware.access import has_access
<<<<<<< HEAD

  cart_link = reverse('shoppingcart.views.show_cart')
=======
  from django.conf import settings

  if settings.MITX_FEATURES.get('ENABLE_SHOPPING_CART'):
      cart_link = reverse('shoppingcart.views.show_cart')
  else:
      cart_link = ""
>>>>>>> cbebb42c
%>
<%namespace name='static' file='../static_content.html'/>

<%inherit file="../main.html" />

<%block name="headextra">
  % if self.theme_enabled():
    <%include file="../theme-google-analytics.html" />
  % else:
    <%include file="../google_analytics.html" />
  % endif
</%block>

<%block name="js_extra">

  <script type="text/javascript">
  (function() {
    $(".register").click(function(event) {
      $("#class_enroll_form").submit();
      event.preventDefault();
    });
    add_course_complete_handler = function(jqXHR, textStatus) {
      if (jqXHR.status == 200) {
        location.href = "${cart_link}";
      }
      if (jqXHR.status == 400) {
        $("#register_error")
          .html(jqXHR.responseText ? jqXHR.responseText : "${_('An error occurred. Please try again later.')}")
          .css("display", "block");
      }
      else if (jqXHR.status == 403) {
          location.href = "${reg_then_add_to_cart_link}";
      }
    };
    $("#add_to_cart_post").click(function(event){
      $.ajax({
        url: "${reverse('add_course_to_cart', args=[course.id])}",
        type: "POST",
        /* Rant: HAD TO USE COMPLETE B/C PROMISE.DONE FOR SOME REASON DOES NOT WORK ON THIS PAGE. */
        complete: add_course_complete_handler
      })
      event.preventDefault();
    });


    % if settings.MITX_FEATURES.get('ENABLE_SHOPPING_CART') and settings.MITX_FEATURES.get('ENABLE_PAID_COURSE_REGISTRATION'):
      add_course_complete_handler = function(jqXHR, textStatus) {
        if (jqXHR.status == 200) {
          location.href = "${cart_link}";
        }
        if (jqXHR.status == 400) {
          $("#register_error")
            .html(jqXHR.responseText ? jqXHR.responseText : "${_('An error occurred. Please try again later.')}")
            .css("display", "block");
        }
        else if (jqXHR.status == 403) {
            location.href = "${reg_then_add_to_cart_link}";
        }
      };
      $("#add_to_cart_post").click(function(event){
        $.ajax({
          url: "${reverse('add_course_to_cart', args=[course.id])}",
          type: "POST",
          /* Rant: HAD TO USE COMPLETE B/C PROMISE.DONE FOR SOME REASON DOES NOT WORK ON THIS PAGE. */
          complete: add_course_complete_handler
        })
        event.preventDefault();
      });
    % endif

    ## making the conditional around this entire JS block for sanity
    %if settings.MITX_FEATURES.get('RESTRICT_ENROLL_BY_REG_METHOD') and course.enrollment_domain:
    $('#class_enroll_form').on('ajax:complete', function(event, xhr) {
      if(xhr.status == 200) {
        location.href = "${reverse('dashboard')}";
      } else if (xhr.status == 403) {
        location.href = "${reverse('course-specific-register', args=[course.id])}?course_id=${course.id}&enrollment_action=enroll";
      } else if (xhr.status == 400) { //This means the user did not have permission
        $('#register_error').html('This course has restricted enrollment.  Sorry, you do not have permission to enroll.<br />' +
                                  'You may need to log out and re-login with a university account, such as WebAuth'
        ).css("display", "block");
      } else {
        $('#register_error').html(
            (xhr.responseText ? xhr.responseText : 'An error occurred. Please try again later.')
        ).css("display", "block");
      }
    });

    %else:

    $('#class_enroll_form').on('ajax:complete', function(event, xhr) {
      if(xhr.status == 200) {
        if (xhr.responseText == "") {
          location.href = "${reverse('dashboard')}";
        }
        else {
          location.href = xhr.responseText;
        }
      } else if (xhr.status == 403) {
        location.href = "${reverse('register_user')}?course_id=${course.id}&enrollment_action=enroll";
      } else {
        $('#register_error').html(
            (xhr.responseText ? xhr.responseText : 'An error occurred. Please try again later.')
        ).css("display", "block");
      }
    });

    %endif

  })(this)
  </script>

  <script src="${static.url('js/course_info.js')}"></script>
</%block>

<%block name="title"><title>${_("About {course.display_number_with_default}").format(course=course) | h}</title></%block>

<section class="course-info">
  <header class="course-profile">
    <div class="intro-inner-wrapper">
      <div class="table">
      <section class="intro">
        <hgroup>
          <h1>
            ${course.display_number_with_default | h}: ${get_course_about_section(course, "title")}
            % if not self.theme_enabled():
              <a href="#">${get_course_about_section(course, "university")}</a>
            % endif
          </h1>
	  % if self.carnegie_theme_enabled():
	    <br /><h2>learn to use this user-friendly technology from experts</h2>
	  % endif
        </hgroup>

        <div class="main-cta">
        %if user.is_authenticated() and registered:
          %if show_courseware_link:
            <a href="${course_target}">
          %endif

          <span class="register disabled">
            ${_("You are registered for this course {course.display_number_with_default}").format(course=course) | h}
          </span>
          %if show_courseware_link:
            <strong>${_("View Courseware")}</strong>
            </a>
          %endif

        %elif in_cart:
          <span class="add-to-cart">
            ${_('This course is in your <a href="{cart_link}">cart</a>.').format(cart_link=cart_link)}
          </span>
        %elif settings.MITX_FEATURES.get('ENABLE_PAID_COURSE_REGISTRATION') and registration_price:
          <%
          if user.is_authenticated():
            reg_href = "#"
            reg_element_id = "add_to_cart_post"
          else:
            reg_href = reg_then_add_to_cart_link
            reg_element_id = "reg_then_add_to_cart"
          %>
          <a href="${reg_href}" class="add-to-cart" id="${reg_element_id}">
            ${_("Add {course.display_number_with_default} to Cart ({currency_symbol}{cost})")\
              .format(course=course, currency_symbol=settings.PAID_COURSE_REGISTRATION_CURRENCY[1],
                      cost=registration_price)}
          </a>
          <div id="register_error"></div>
        %else:
          <a href="#" class="register">
            ${_("Register for {course.display_number_with_default}").format(course=course) | h}
          </a>
          <div id="register_error"></div>
        %endif
        </div>

      </section>
      % if get_course_about_section(course, "video"):
      <a href="#video-modal" class="media" rel="leanModal">
        <div class="hero">
          <img src="${course_image_url(course)}" />
          <div class="play-intro"></div>
        </div>
      </a>
      %else:
      <div class="media">
        <div class="hero">
          <img src="${course_image_url(course)}" />
        </div>
      </div>
      % endif
    </div>
      </div>
  </header>

  <section class="container">
    % if self.carnegie_theme_enabled():
      <section class="details" style="float: none; width: 100%; margin: 0 auto;">
    % else:
      <section class="details">
    % endif
      <nav>
        <a href="#" class="active">${_("Overview")}</a>
      ##  <a href="#">${_("FAQ")}</a>
      ##  <a href="#">${_("Requirements")}</a>
      ##  <a href="#">${_("Text-book")}</a>
      ##  <a href="#">${_("Syllabus")}</a>
      ##  <a href="#">${_("Reviews")}</a>
      </nav>

      <div class="inner-wrapper">
        ${get_course_about_section(course, "overview")}
      </div>
    </section>

    % if not self.carnegie_theme_enabled():
      <section class="course-sidebar">
	<section class="course-summary">
	  <header>
	    <div class="social-sharing">
	      <div class="sharing-message">${_("Share with friends and family!")}</div>
	      ## TODO: this should probably be an overrideable block,
	      ##       or something allowing themes to do whatever they
	      ##       want here (and on this whole page, really).
	      % if self.stanford_theme_enabled():
		<a href="http://twitter.com/intent/tweet?text=I+just+registered+for+${course.number}+${get_course_about_section(course, 'title')}!+(http://class.stanford.edu)" class="share">
		  <img src="${static.url('images/social/twitter-sharing.png')}">
		</a>
		<a href="mailto:?subject=Take%20a%20course%20at%20Stanford%20online!&body=I%20just%20registered%20for%20${course.number}%20${get_course_about_section(course, 'title')}+(http://class.stanford.edu)" class="share">
		  <img src="${static.url('images/social/email-sharing.png')}">
		</a>
	      % else:
		<a href="http://twitter.com/intent/tweet?text=I+just+registered+for+${course.number}+${get_course_about_section(course, 'title')}+through+@edxonline:+http://www.edx.org${reverse('about_course', args=[course.id])}" class="share">
		  <img src="${static.url('images/social/twitter-sharing.png')}">
		</a>
		<a href="http://www.facebook.com/EdxOnline" class="share"> <img src="${static.url('images/social/facebook-sharing.png')}">
		</a>
		<a href="mailto:?subject=Take%20a%20course%20with%20edX%20online&body=I%20just%20registered%20for%20${course.number}%20${get_course_about_section(course, 'title')}%20through%20edX:+http://edx.org/${reverse('about_course', args=[course.id])}" class="share">
		  <img src="${static.url('images/social/email-sharing.png')}">
		</a>
	      % endif
	    </div>
	  </header>
  
	  <ol class="important-dates">
	    <li><div class="icon course-number"></div><p>${_("Course Number")}</p><span class="course-number">${course.display_number_with_default | h}</span></li>
	    <li><div class="icon start"></div><p>${_("Classes Start")}</p><span class="start-date">${course.start_date_text}</span></li>
  
	      ## We plan to ditch end_date (which is not stored in course metadata),
	      ## but for backwards compatibility, show about/end_date blob if it exists.
	      % if get_course_about_section(course, "end_date") or course.end:
	      <li>
		  <div class="icon end"></div>
		  <p>${_("Classes End")}</p><span class="final-date">
		  % if get_course_about_section(course, "end_date"):
		      ${get_course_about_section(course, "end_date")}
		  % else:
		      ${course.end_date_text}
		  % endif
		  </span>
	      </li>
	      % endif
  
	    % if get_course_about_section(course, "effort"):
	      <li><div class="icon effort"></div><p>${_("Estimated Effort")}</p><span class="start-date">${get_course_about_section(course, "effort")}</span></li>
	    % endif
  
	    ##<li><div class="icon length"></div><p>${_('Course Length')}</p><span class="course-length">${_('{number} weeks').format(number=15)}</span></li>
  
	    % if get_course_about_section(course, "prerequisites"):
	      <li class="prerequisites"><div class="icon prereq"></div><p>${_("Prerequisites")}</p><span class="start-date">${get_course_about_section(course, "prerequisites")}</span></li>
	    % endif
	  </ol>
	</section>
  
  
	## For now, ocw links are the only thing that goes in additional resources
	% if get_course_about_section(course, "ocw_links"):
	<section class="additional-resources">
	  <header>
	    <h1>${_("Additional Resources")}</h1>
	  </header>
  
	  <section>
	    ## "MITOpenCourseware" should *not* be translated
	    <h2 class="opencourseware">MITOpenCourseware</h2>
	       ${get_course_about_section(course, "ocw_links")}
	  </section>
	</section>
	%endif
      </section>
    % endif

  </section>
</section>

%if not registered:
  <div style="display: none;">
    <form id="class_enroll_form" method="post" data-remote="true" action="${reverse('change_enrollment')}">
      <fieldset class="enroll_fieldset">
        <input name="course_id" type="hidden" value="${course.id}">
        <input name="enrollment_action" type="hidden" value="enroll">
      </fieldset>
      <div class="submit">
        <input name="submit" type="submit" value="enroll">
      </div>
    </form>
  </div>
%endif

<%include file="../video_modal.html" /><|MERGE_RESOLUTION|>--- conflicted
+++ resolved
@@ -3,17 +3,12 @@
   from django.core.urlresolvers import reverse
   from courseware.courses import course_image_url, get_course_about_section
   from courseware.access import has_access
-<<<<<<< HEAD
-
-  cart_link = reverse('shoppingcart.views.show_cart')
-=======
   from django.conf import settings
 
   if settings.MITX_FEATURES.get('ENABLE_SHOPPING_CART'):
       cart_link = reverse('shoppingcart.views.show_cart')
   else:
       cart_link = ""
->>>>>>> cbebb42c
 %>
 <%namespace name='static' file='../static_content.html'/>
 
